import pandas as pd
import matplotlib.pyplot as plt
import seaborn as sns

from tabulate import tabulate


def missing_data_percentage_by_city(
    data_city_sj: pd.DataFrame, data_city_iq: pd.DataFrame
) -> None:
    missing_percentage_sj = pd.isnull(data_city_sj).mean() * 100
    missing_percentage_iq = pd.isnull(data_city_iq).mean() * 100
    plt.figure(figsize=(12, 6))
    missing_percentage_sj.sort_index().plot(
        kind="bar", alpha=0.7, position=0, width=0.4, label="San Juan"
    )
    missing_percentage_iq.sort_index().plot(
        kind="bar", color="orange", alpha=0.7, position=1, width=0.4, label="Iquitos"
    )
    plt.xlabel("Columns")
    plt.ylabel("Missing Data (%)")
    plt.title("Missing Data Percentage by Column")
    plt.legend()
    plt.grid(axis="y", linestyle="--", alpha=0.7)

    plt.show()


def weekly_cases_by_year(labels: pd.DataFrame, city: str) -> None:
    weekofyear = labels.index.get_level_values("weekofyear")
    year = labels.index.get_level_values("year")
    labels_plot = labels[["total_cases"]].reset_index()
    labels_plot["weekofyear"] = weekofyear
    labels_plot["year"] = year
    labels_plot = (
        labels_plot.groupby(["weekofyear", "year"])
        .mean()[["total_cases"]]
        .reset_index()
    )
    years = labels_plot["year"].unique()
    colors = plt.get_cmap("tab20")

    plt.figure(figsize=(16, 12))
    for i, y in enumerate(years):
        if i > 0:
            plt.plot(
                "weekofyear",
                "total_cases",
                data=labels_plot[labels_plot["year"] == y],
                color=colors(i),
                label=y,
            )
            plt.text(
                labels_plot.loc[labels_plot.year == y, :].shape[0] + 0.1,
                labels_plot.loc[labels_plot.year == y, "total_cases"][-1:].values[0],
                y,
                fontsize=12,
                color=colors(i),
            )

    plt.gca().set(ylabel="Total Cases", xlabel="Week of Year")
    plt.yticks(fontsize=12, alpha=0.7)
    plt.title(f"Seasonal Plot - Weekly Cases for {city}", fontsize=20)
    plt.ylabel("Total Cases")
    plt.xlabel("Week of Year")
    plt.show()


def plot_heatmap(data_city_sj: pd.DataFrame, data_city_iq: pd.DataFrame, spearman: bool = False) -> None:
    _, axes = plt.subplots(nrows=1, ncols=2, figsize=(12, 4), sharey=True)
    if spearman:
        correlation_matrix_sj = data_city_sj.drop("week_start_date", axis=1).corr(method="spearman")
    else:
        correlation_matrix_sj = data_city_sj.drop("week_start_date", axis=1).corr(method="pearson")
    axes[0].set_title("Correlation Heatmap (San Juan)")
    sns.heatmap(correlation_matrix_sj, cmap="YlGnBu", ax=axes[0])
    if spearman:
        correlation_matrix_iq = data_city_iq.drop("week_start_date", axis=1).corr(method="spearman")
    else:
        correlation_matrix_iq = data_city_iq.drop("week_start_date", axis=1).corr(method="pearson")
    sns.heatmap(correlation_matrix_iq, cmap="YlGnBu", ax=axes[1])
    axes[1].set_title("Correlation Heatmap (Iquitos)")
    plt.show()


def plot_correlation_with_total_cases(
    data_city_sj: pd.DataFrame, data_city_iq: pd.DataFrame
) -> None:
    _, axes = plt.subplots(nrows=1, ncols=2, figsize=(15, 6), sharey=True)
    correlation_matrix_sj = data_city_sj.drop("week_start_date", axis=1).corr()
    correlation_matrix_iq = data_city_iq.drop("week_start_date", axis=1).corr()

    sorted_index = (
        correlation_matrix_sj.total_cases.drop("total_cases")
        .sort_values(ascending=False)
        .index
    )

    correlation_matrix_sj.total_cases.drop("total_cases").reindex(
        sorted_index
    ).plot.barh(ax=axes[0])
    axes[0].set_title("Correlation with total cases - San Juan (Sorted)")

    correlation_matrix_iq.total_cases.drop("total_cases").reindex(
        sorted_index
    ).plot.barh(ax=axes[1])
    axes[1].set_title("Correlation with total cases - Iquitos (Same Order)")
    plt.show()


def distribution_plots(data_city_sj: pd.DataFrame, data_city_iq: pd.DataFrame) -> None:
    data_city_sj["City"] = "San Juan"
    data_city_iq["City"] = "Iquitos"

    combined_data = pd.concat([data_city_sj, data_city_iq])

    num_cols = len(data_city_sj.columns) - 1
    num_rows = (num_cols + 2) // 3

    _, axes = plt.subplots(nrows=num_rows, ncols=3, figsize=(15, 4 * num_rows))
    axes = axes.flatten()

    for i, col in enumerate(data_city_sj.columns[:-1]):
        sns.boxplot(x="City", y=col, data=combined_data, ax=axes[i])
        axes[i].set_title(f"Distribution of {col}")

    for j in range(num_cols, len(axes)):
        axes[j].axis("off")

    plt.tight_layout()
    plt.show()


def weekly_cases(data: pd.DataFrame, city: str) -> None:
    sns.lineplot(x="weekofyear", y="total_cases", data=data, label=city)


def pairplot(data: pd.DataFrame) -> None:
    sns.PairGrid(data, corner=True).map(sns.scatterplot)


def train_vs_test_distribution(
    data_city_sj: pd.DataFrame, data_city_iq: pd.DataFrame
) -> None:
    _, axes = plt.subplots(nrows=1, ncols=2, figsize=(15, 4))

    sns.histplot(
        data=data_city_sj,
        x=data_city_sj["week_start_date"],
        hue="dataset",
        edgecolor="none",
        ax=axes[0],
    )

    sns.histplot(
        data=data_city_iq,
        x=data_city_iq["week_start_date"],
        hue="dataset",
        edgecolor="none",
        ax=axes[1],
    )
    axes[0].set_xticks(data_city_sj["week_start_date"][::50])
    axes[0].tick_params(axis="x", rotation=45)
    axes[0].set_title("Train vs test dates (San Juan)")

    axes[1].set_xticks(data_city_iq["week_start_date"][::50])
    axes[1].tick_params(axis="x", rotation=45)
    axes[1].set_title("Train vs test dates (Iquitos)")

    plt.tight_layout()
    plt.show()


def train_vs_test_features(
    data_city_sj: pd.DataFrame, data_city_iq: pd.DataFrame
) -> None:

    n_cols = len(data_city_sj.columns) - 1
    _, ax = plt.subplots(nrows=n_cols, ncols=2, figsize=(15, 4 * n_cols))

    for i, col in enumerate([c for c in data_city_sj.columns if c != "dataset"]):
        sns.histplot(
            data=data_city_sj[data_city_sj["dataset"] == "Train"],
            x=col,
            kde=False,
            label="Train",
            ax=ax[i, 0],
            stat="density",
            edgecolor="none",
            alpha=0.7,
        )
        sns.histplot(
            data=data_city_sj[data_city_sj["dataset"] == "Test"],
            x=col,
            kde=False,
            label="Test",
            color="orange",
            ax=ax[i, 0],
            stat="density",
            edgecolor="none",
            alpha=0.7,
        )
        ax[i, 0].legend(loc="upper right")
        ax[i, 0].set_title(f"San Juan - {col}")

        sns.histplot(
            data=data_city_iq[data_city_iq["dataset"] == "Train"],
            x=col,
            kde=False,
            label="Train",
            ax=ax[i, 1],
            stat="density",
            edgecolor="none",
            alpha=0.7,
        )
        sns.histplot(
            data=data_city_iq[data_city_iq["dataset"] == "Test"],
            x=col,
            kde=False,
            label="Test",
            color="orange",
            ax=ax[i, 1],
            stat="density",
            edgecolor="none",
            alpha=0.7,
        )
        ax[i, 1].legend(loc="upper right")
        ax[i, 1].set_title(f"Iquitos - {col}")

    plt.tight_layout()
    plt.show()

def find_peaks(labels: pd.DataFrame) -> pd.DataFrame:
    max_cases_per_year = (
        labels
        .reset_index(level="year")
        .groupby("year")
        .max().rename(columns={"total_cases": "max_cases"})
    )

    max_week = labels.reset_index().merge(max_cases_per_year, on="year")
    max_week = max_week[max_week["total_cases"] == max_week["max_cases"]]

    return max_week[["year", "weekofyear"]].set_index("year")

def calculate_epidemic_statistics(peaks: pd.DataFrame,
                                  features: pd.DataFrame,
                                  labels: pd.DataFrame,
                                  period: int,
                                  to_compare: list) -> pd.DataFrame:
    merged = labels.reset_index().merge(peaks.reset_index(), on="year")

    before = merged["weekofyear_x"] < merged["weekofyear_y"]
    bound = merged["weekofyear_y"] - merged["weekofyear_x"] < period
    pre_peak = merged[before & bound]

    pre_peak = pre_peak.drop(columns=["weekofyear_y"]).rename(columns={"weekofyear_x": "weekofyear"})

    yearly_stats = (
        features
        .reset_index()
        .groupby("year")[to_compare].mean()
        .rename(columns=lambda name: "mean_yearly_" + name)
    )

    epidemic_stats = (
        features.reset_index()
        .merge(pre_peak, on=["year", "weekofyear"])
        .groupby("year")[to_compare].mean()
        .rename(columns=lambda name: "mean_epidemic_" + name)
    )

    comparision = yearly_stats.merge(epidemic_stats, on="year")

    return comparision

def visualize_comparision(features: pd.DataFrame,
                          labels: pd.DataFrame,
                          period: int,
                          to_compare: list,
                          city: str) -> None:
    
    peaks = find_peaks(labels)
    comparision = calculate_epidemic_statistics(peaks, features, labels, period, to_compare)
    _, axes = plt.subplots(nrows=len(to_compare), figsize=(8, 5 * len(to_compare)), sharex=True)

    for i, stat in enumerate(to_compare):
        stat_cols = [col for col in comparision.columns if stat in col]
        comparision[stat_cols].plot(kind="bar", ax=axes[i], width=0.6)

        axes[i].set_title(f"Yearly vs Pre-Epidemic {stat} for {city}")
        axes[i].set_ylabel(stat.capitalize())
        axes[i].legend(["Yearly Avg", "Pre-Epidemic Avg"])
        axes[i].grid(axis="y", linestyle="--", alpha=0.7)

    plt.xticks(range(len(comparision.index)), comparision.index, rotation=0)
    plt.xlabel("Year")
    plt.tight_layout()
    plt.show()
    
<<<<<<< HEAD
def visualize_differences_in_dataframes(columns: list,
                                        rows: list,
                                        data_frame_1: pd.DataFrame,
                                        data_frame_2: pd.DataFrame,
                                        name_1: str = None,
                                        name_2: str = None) -> None:
    
    df1 = data_frame_1.iloc[rows][columns]
    df2 = data_frame_2.iloc[rows][columns]
    
    df = pd.merge(df1, df2, on=['year', 'weekofyear'])
    
    if name_1 is None:
        name_1 = "_1"
    if name_2 is None:
        name_2 = "_2"

    headers = ["Year, Week of Year"]
    for col in columns:
        headers.append(f"{col} {name_1}")
    for col in columns:
        headers.append(f"{col} {name_2}")

    table = tabulate(
        df, 
        headers=headers, 
        tablefmt="fancy_grid"
    )

    print(table)
    
=======
def visualize_histogram_labels(labels: pd.DataFrame) -> None:
    plt.figure(figsize=(10, 6))
    sns.set_palette("tab10")
    sns.histplot(labels.loc["sj"].total_cases, bins=30, kde=True, label='San Juan', alpha=0.5)
    sns.histplot(labels.loc["iq"].total_cases, bins=30, kde=True, color='orange', label='Iquitos', alpha=0.5)

    plt.title("Total Cases Distribution")
    plt.xlabel("Total Cases")
    plt.ylabel("Density")
    plt.legend()
    plt.show()
>>>>>>> f0171aaa
<|MERGE_RESOLUTION|>--- conflicted
+++ resolved
@@ -298,7 +298,7 @@
     plt.tight_layout()
     plt.show()
     
-<<<<<<< HEAD
+
 def visualize_differences_in_dataframes(columns: list,
                                         rows: list,
                                         data_frame_1: pd.DataFrame,
@@ -330,7 +330,7 @@
 
     print(table)
     
-=======
+
 def visualize_histogram_labels(labels: pd.DataFrame) -> None:
     plt.figure(figsize=(10, 6))
     sns.set_palette("tab10")
@@ -342,4 +342,3 @@
     plt.ylabel("Density")
     plt.legend()
     plt.show()
->>>>>>> f0171aaa
